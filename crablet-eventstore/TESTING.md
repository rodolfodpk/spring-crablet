# Testing with Crablet EventStore

This guide shows how to write tests for event sourcing applications using Crablet.

## Testing Strategy

Crablet follows a **testing pyramid** approach: start with fast unit tests to validate domain logic, then move to integration tests for DCB concurrency and database behavior.

### Testing Pyramid

```
        /\
       /  \  E2E Tests (few)
      /____\
     /      \  Integration Tests (some)
    /________\
   /          \  Unit Tests (many)
  /____________\
```

**Start with Unit Tests** → Validate domain logic quickly (milliseconds)
- Business rule validation
- State transitions
- Balance calculations
- Event generation logic

**Then Integration Tests** → Validate DCB concurrency and database behavior (seconds)
- DCB concurrency conflicts
- Database constraints and transactions
- Real database behavior
- End-to-end flows

### Testing Workflow

1. **Write Unit Tests First** (Fast feedback during development)
   - Validate domain rules
   - Test happy paths and error cases
   - Catch logic errors quickly

2. **Write Integration Tests Second** (Validate system behavior)
   - Test concurrency scenarios
   - Test database constraints
   - Test transaction boundaries
   - Test idempotency with real database

## Pure Unit Testing for Command Handlers

Pure unit tests validate business logic in isolation without database dependencies. They use an in-memory `EventStore` implementation that stores events directly (no JSON serialization) and uses real projection logic.

### When to Use Unit Tests

**Use unit tests for:**
- Happy path scenarios
- Business rule validation
- Balance calculations, state transitions
- Event generation logic
- Domain exception handling

**Use integration tests instead for:**
- DCB concurrency conflicts
- Database constraints
- Transaction boundaries
- Idempotency with real database

### Infrastructure Components

#### InMemoryEventStore

**Location:** `com.crablet.command.handlers.unit.InMemoryEventStore`

In-memory `EventStore` implementation for unit testing:
- Stores original event objects directly (no JSON serialization)
- Uses real `StateProjector` logic for accurate projections
- Accepts all appends (no DCB concurrency checks for unit tests)
- Fast and lightweight - no database overhead

#### AbstractHandlerUnitTest

**Location:** `com.crablet.command.handlers.unit.AbstractHandlerUnitTest`

BDD-style base class providing:
- `given()` - Builder callback pattern for event seeding
- `when()` - Execute handler and extract pure domain events (returns `List<Object>`)
- `whenWithTags()` - Execute handler and get events with tags (returns `List<EventWithTags<Object>>`)
- `then()` - Assert on single event with type extraction
- `thenMultipleOrdered()` - Assert on multiple events with count and order using pattern matching
- `thenMultipleWithTagsOrdered()` - Assert on multiple events with tags, count and order using pattern matching
- `at()` - Helper method for indexed access to events in lists
- Pattern matching with sealed interfaces (no casts, no default clauses needed)
- Domain-agnostic and reusable

#### Domain-Specific Factories

**Example:** `com.crablet.command.handlers.wallet.unit.WalletPeriodHelperTestFactory`

Factory for creating test-friendly domain helpers:
- Simplified period resolution (fixed period, no clock dependency)
- Works with `InMemoryEventStore`
- **Note:** This is domain-specific. For other domains, create your own factory following the same pattern.

### Quick Start

Extend `AbstractHandlerUnitTest` and start writing tests:

```java
package com.example.wallet.unit;

import com.crablet.command.handlers.unit.AbstractHandlerUnitTest;
import com.crablet.command.handlers.wallet.DepositCommandHandler;
import com.crablet.examples.wallet.event.DepositMade;
import com.crablet.examples.wallet.event.WalletOpened;
import com.crablet.examples.wallet.features.deposit.DepositCommand;
import org.junit.jupiter.api.BeforeEach;
import org.junit.jupiter.api.DisplayName;
import org.junit.jupiter.api.Test;

import java.util.List;

<<<<<<< HEAD
import static com.crablet.eventstore.store.EventType.type;
=======
import static com.crablet.examples.wallet.WalletEventTypes.WALLET_OPENED;
>>>>>>> 48e0d047
import static com.crablet.examples.wallet.WalletTags.WALLET_ID;
import static org.assertj.core.api.Assertions.assertThat;

@DisplayName("DepositCommandHandler Unit Tests")
class DepositCommandHandlerUnitTest extends AbstractHandlerUnitTest {
    
    private DepositCommandHandler handler;
    
    @BeforeEach
    @Override
    protected void setUp() {
        super.setUp();
        // Initialize handler with domain-specific helpers if needed
        handler = new DepositCommandHandler(/* ... */);
    }
    
    @Test
    @DisplayName("Given wallet with balance, when depositing, then balance increases")
    void givenWalletWithBalance_whenDepositing_thenBalanceIncreases() {
        // Given
<<<<<<< HEAD
        given().event(type(WalletOpened.class), builder -> builder
=======
        given().event(WALLET_OPENED, builder -> builder
>>>>>>> 48e0d047
            .data(WalletOpened.of("wallet1", "Alice", 1000))
            .tag(WALLET_ID, "wallet1")
        );
        
        // When
        DepositCommand command = DepositCommand.of("deposit1", "wallet1", 500, "Bonus");
        List<Object> events = when(handler, command);
        
        // Then
        then(events, DepositMade.class, deposit -> {
            assertThat(deposit.walletId()).isEqualTo("wallet1");
            assertThat(deposit.amount()).isEqualTo(500);
            assertThat(deposit.newBalance()).isEqualTo(1500); // 1000 + 500
        });
    }
}
```

**Reference:** See `DepositCommandHandlerUnitTest` for complete examples.

### Unit Test Examples

#### Basic Example: Balance Calculation

```java
@Test
@DisplayName("Given wallet with previous deposits, when depositing, then balance accumulates correctly")
void givenWalletWithPreviousDeposits_whenDepositing_thenBalanceAccumulatesCorrectly() {
    // Given
    given().event(WALLET_OPENED, builder -> builder
        .data(WalletOpened.of("wallet1", "Alice", 1000))
        .tag(WALLET_ID, "wallet1")
    );
<<<<<<< HEAD
    given().event(type(DepositMade.class), builder -> builder
=======
    given().event(DEPOSIT_MADE, builder -> builder
>>>>>>> 48e0d047
        .data(DepositMade.of("deposit1", "wallet1", 200, 1200, "First deposit"))
        .tag(WALLET_ID, "wallet1")
    );
    
    // When
    DepositCommand command = DepositCommand.of("deposit2", "wallet1", 300, "Second deposit");
    List<Object> events = when(handler, command);
    
    // Then
    then(events, DepositMade.class, deposit -> {
        assertThat(deposit.newBalance()).isEqualTo(1500); // 1000 + 200 + 300
    });
}
```

**Reference:** `DepositCommandHandlerUnitTest.givenWalletWithPreviousDeposits_whenDepositing_thenBalanceAccumulatesCorrectly()`

#### Period Test Example: Tag Assertions

```java
@Test
@DisplayName("Given wallet, when depositing, then deposit has correct period tags")
void givenWallet_whenDepositing_thenDepositHasCorrectPeriodTags() {
    // Given
    given().event(WALLET_OPENED, builder -> builder
        .data(WalletOpened.of("wallet1", "Alice", 1000))
        .tag(WALLET_ID, "wallet1")
    );
    
    // When - get events with tags
    DepositCommand command = DepositCommand.of("deposit1", "wallet1", 500, "Bonus");
    List<EventWithTags<Object>> events = whenWithTags(handler, command);
    
    // Then - verify business logic AND period tags
    then(events, DepositMade.class, (deposit, tags) -> {
        // Business logic
        assertThat(deposit.newBalance()).isEqualTo(1500);
        
        // Period tags
        assertThat(tags).containsEntry("wallet_id", "wallet1");
        assertThat(tags).containsEntry("year", "2025");
        assertThat(tags).containsEntry("month", "1");
    });
}
```

**Reference:** `DepositCommandHandlerUnitTest.givenWallet_whenDepositing_thenDepositHasCorrectPeriodTags()`

#### Error Case Example: Exception Testing

```java
@Test
@DisplayName("Given wallet with insufficient balance, when withdrawing, then insufficient funds exception")
void givenWalletWithInsufficientBalance_whenWithdrawing_thenInsufficientFundsException() {
    // Given
    given().event(WALLET_OPENED, builder -> builder
        .data(WalletOpened.of("wallet1", "Alice", 100))
        .tag(WALLET_ID, "wallet1")
    );
    
    // When & Then
    WithdrawCommand command = WithdrawCommand.of("withdrawal1", "wallet1", 200, "Shopping");
    assertThatThrownBy(() -> when(handler, command))
        .isInstanceOf(InsufficientFundsException.class)
        .hasMessageContaining("wallet1");
}
```

**Reference:** `WithdrawCommandHandlerUnitTest.givenWalletWithInsufficientBalance_whenWithdrawing_thenInsufficientFundsException()`

#### Multiple Events with Order Assertions

When a handler generates multiple events, use `thenMultipleOrdered()` to assert both count and order using pattern matching:

```java
@Test
@DisplayName("Given wallet, when depositing, then multiple events generated in correct order")
void givenWallet_whenDepositing_thenMultipleEventsGeneratedInCorrectOrder() {
    // Given
    given().event(WALLET_OPENED, builder -> builder
        .data(WalletOpened.of("wallet1", "Alice", 1000))
        .tag(WALLET_ID, "wallet1")
    );
    
    // When
    DepositCommand command = DepositCommand.of("deposit1", "wallet1", 500, "Bonus");
    List<Object> events = when(handler, command);
    
    // Then - assert count and order using pattern matching
    thenMultipleOrdered(events, WalletEvent.class, 2, walletEvents -> {
        switch (at(0, walletEvents)) {
            case DepositMade deposit -> {
                assertThat(deposit.amount()).isEqualTo(500);
                assertThat(deposit.newBalance()).isEqualTo(1500);
            }
        }
        switch (at(1, walletEvents)) {
            case WalletStatementOpened statement -> {
                assertThat(statement.openingBalance()).isEqualTo(1000);
            }
        }
    });
}
```

**Key features:**
- `thenMultipleOrdered()` asserts both count and order
- `at(index, list)` helper provides indexed access for order assertions
- Pattern matching with sealed interfaces (no casts, no default clause needed)
- Type-safe and compiler-enforced exhaustiveness

**Reference:** See `DepositCommandHandlerUnitTest` for complete examples.

#### Multiple Events with Tags and Order Assertions

For period tests with multiple events, use `thenMultipleWithTagsOrdered()`:

```java
@Test
@DisplayName("Given wallet, when depositing, then multiple events with tags in correct order")
void givenWallet_whenDepositing_thenMultipleEventsWithTagsInCorrectOrder() {
    // Given
    given().eventWithMonthlyPeriod(...);
    
    // When
    List<EventWithTags<Object>> events = whenWithTags(handler, command);
    
    // Then - assert count, order, and tags using pattern matching
    thenMultipleWithTagsOrdered(events, WalletEvent.class, 2, eventWithTagsList -> {
        switch (at(0, eventWithTagsList).event()) {
            case DepositMade deposit -> {
                assertThat(deposit.amount()).isEqualTo(500);
                assertThat(at(0, eventWithTagsList).tags()).containsEntry("year", "2025");
            }
        }
        switch (at(1, eventWithTagsList).event()) {
            case WalletStatementOpened statement -> {
                assertThat(statement.openingBalance()).isEqualTo(1000);
                assertThat(at(1, eventWithTagsList).tags()).containsEntry("statement_id", "...");
            }
        }
    });
}
```

**Reference:** See `DepositCommandHandlerUnitTest` for complete examples.

### Performance Benefits

**Unit Tests:**
- Run in **milliseconds** (typically < 10ms per test)
- No database startup overhead
- No network latency
- No serialization/deserialization overhead
- Perfect for TDD and fast feedback loops

**Integration Tests:**
- Run in **seconds** (typically 100-500ms per test)
- Database container startup (one-time cost)
- Real database operations
- Network overhead
- Serialization/deserialization

### Test Coverage Complementarity

**Unit Tests Cover:**
- Business logic validation
- State transitions
- Balance calculations
- Event generation logic
- Error handling (domain exceptions)

**Integration Tests Cover:**
- DCB concurrency conflicts
- Database constraints
- Transaction boundaries
- Idempotency with real database
- End-to-end flows

**Together:** Comprehensive coverage without gaps
- Unit tests catch logic errors quickly
- Integration tests catch concurrency and database issues

### Troubleshooting

**Common Issues:**

- **Period helper not found**: Create domain-specific factory (see `WalletPeriodHelperTestFactory` as example)
- **Tag assertions failing**: Use `whenWithTags()` instead of `when()` to get events with tags
- **Projection not working**: Ensure events are seeded with correct tags matching your query patterns
- **Handler dependencies**: Override `setUp()` to initialize domain-specific helpers (e.g., `WalletPeriodHelper`)

**Best Practices:**

- Keep unit tests focused on single scenarios
- Use descriptive test names following Given-When-Then pattern
- Assert on pure domain events, not framework wrappers
- Use `whenWithTags()` only when you need to verify tags (e.g., period tests)

## Integration Testing with Testcontainers

Integration tests validate DCB concurrency, database constraints, and real database behavior. They use Testcontainers to spin up a real PostgreSQL database.

### When to Use Integration Tests

**Use integration tests for:**
- DCB concurrency conflicts
- Database constraints and transactions
- Real database behavior
- End-to-end flows
- Idempotency with real database

**Note:** Write unit tests first to validate domain logic quickly, then add integration tests for system-level concerns.

### Testcontainers Setup

#### Add Dependencies

```xml
<dependencies>
    <!-- Testing -->
    <dependency>
        <groupId>org.springframework.boot</groupId>
        <artifactId>spring-boot-starter-test</artifactId>
        <scope>test</scope>
    </dependency>
    
    <!-- Testcontainers -->
    <dependency>
        <groupId>org.testcontainers</groupId>
        <artifactId>testcontainers</artifactId>
        <scope>test</scope>
    </dependency>
    <dependency>
        <groupId>org.testcontainers</groupId>
        <artifactId>postgresql</artifactId>
        <scope>test</scope>
    </dependency>
    <dependency>
        <groupId>org.testcontainers</groupId>
        <artifactId>junit-jupiter</artifactId>
        <scope>test</scope>
    </dependency>
</dependencies>
```

#### Base Test Class

Use the framework's base test class for integration tests:

```java
package com.example.wallet;

import com.crablet.eventstore.integration.AbstractCrabletTest;
import com.crablet.eventstore.store.EventStore;
import org.springframework.beans.factory.annotation.Autowired;

// AbstractCrabletTest provides:
// - Shared PostgreSQL Testcontainers container
// - Automatic Flyway migrations
// - EventStore and JdbcTemplate autowired
public class WalletIntegrationTest extends AbstractCrabletTest {
    
    @Autowired
    protected EventStore eventStore;
    
    // Your test methods here
}
```

Alternatively, create your own base test class following the same pattern. See `com.crablet.eventstore.integration.AbstractCrabletTest` for reference.

### Integration Test Example

#### Testing Command Handler

```java
package com.example.wallet.handlers;

import com.crablet.command.CommandResult;
import com.crablet.eventstore.integration.AbstractCrabletTest;
import com.crablet.eventstore.query.EventRepository;
import com.crablet.eventstore.query.Query;
import com.crablet.eventstore.query.QueryBuilder;
import com.crablet.eventstore.store.Cursor;
import com.crablet.eventstore.store.EventStore;
import com.crablet.eventstore.store.StoredEvent;
import com.example.wallet.commands.WithdrawCommand;
import org.junit.jupiter.api.Test;
import org.springframework.beans.factory.annotation.Autowired;

import java.math.BigDecimal;
import java.util.List;

import static org.junit.jupiter.api.Assertions.*;

class WithdrawCommandHandlerTest extends AbstractCrabletTest {
    
    @Autowired
    private EventStore eventStore;
    
    @Autowired
    private WithdrawCommandHandler handler;
    
    @Autowired
    private EventRepository eventRepository;  // Test-only repository
    
    @Test
    void testSuccessfulWithdrawal() {
        // Given: wallet with balance
        String walletId = "wallet-" + System.currentTimeMillis();
        String withdrawalId = "withdrawal-1";
        
        // When: withdraw money
        WithdrawCommand command = new WithdrawCommand(
            walletId, 
            withdrawalId, 
            new BigDecimal("50")
        );
        CommandResult result = handler.handle(eventStore, command);
        
        // Then: withdrawal succeeded
        assertTrue(result.success());
        assertFalse(result.events().isEmpty());
        
        // Verify event was stored
        Query query = QueryBuilder.create()
            .hasTag("wallet_id", walletId)
            .eventNames("WithdrawalMade")
            .build();
        
        List<StoredEvent> events = eventRepository.query(query, Cursor.zero());
        assertEquals(1, events.size());
        assertEquals("WithdrawalMade", events.get(0).type());
        assertTrue(events.get(0).tags().contains("withdrawal_id:" + withdrawalId));
    }
    
    @Test
    void testIdempotentWithdrawal() {
        // Given: wallet
        String walletId = "wallet-" + System.currentTimeMillis();
        String withdrawalId = "withdrawal-duplicate";
        
        WithdrawCommand command = new WithdrawCommand(
            walletId,
            withdrawalId,
            new BigDecimal("50")
        );
        
        // When: withdraw twice with same ID
        CommandResult result1 = handler.handle(eventStore, command);
        CommandResult result2 = handler.handle(eventStore, command);
        
        // Then: both succeed (idempotent)
        assertTrue(result1.success());
        assertTrue(result2.success());
        
        // But only one event stored
        Query query = QueryBuilder.create()
            .hasTag("wallet_id", walletId)
            .hasTag("withdrawal_id", withdrawalId)
            .build();
        
        List<StoredEvent> events = eventRepository.query(query, Cursor.zero());
        assertEquals(1, events.size(), "Should only store one withdrawal event");
    }
    
    @Test
    void testInsufficientFunds() {
        // Given: wallet with low balance
        String walletId = "wallet-" + System.currentTimeMillis();
        
        // Setup wallet with $100
        setupWalletWithBalance(walletId, new BigDecimal("100"));
        
        // When: try to withdraw $200
        WithdrawCommand command = new WithdrawCommand(
            walletId,
            "withdrawal-insufficient",
            new BigDecimal("200")
        );
        CommandResult result = handler.handle(eventStore, command);
        
        // Then: withdrawal failed (handler throws exception, not returns failure)
        // Handler will throw InsufficientFundsException
        assertThrows(InsufficientFundsException.class, 
            () -> handler.handle(eventStore, command));
    }
    
    private void setupWalletWithBalance(String walletId, BigDecimal balance) {
        // Helper to setup test wallet with initial balance
        // Implementation depends on your OpenWallet and Deposit handlers
    }
}
```

### Testing DCB Conflicts

#### Concurrent Modifications

```java
@Test
void testConcurrentWithdrawals() {
    String walletId = "wallet-concurrent";
    setupWalletWithBalance(walletId, new BigDecimal("100"));
    
    // Simulate concurrent withdrawals
    WithdrawCommand command1 = new WithdrawCommand(walletId, "w-1", new BigDecimal("80"));
    WithdrawCommand command2 = new WithdrawCommand(walletId, "w-2", new BigDecimal("80"));
    
    // First withdrawal succeeds
    CommandResult result1 = handler.handle(eventStore, command1);
    assertTrue(result1.success());
    
    // Second withdrawal fails (insufficient funds after first)
    assertThrows(InsufficientFundsException.class, 
        () -> handler.handle(eventStore, command2));
}
```

## Quick Reference

| Aspect | Unit Tests | Integration Tests |
|--------|------------|-------------------|
| **Speed** | Fast (< 10ms) | Slower (100-500ms) |
| **Dependencies** | None | Database (Testcontainers) |
| **Focus** | Business Logic | DCB + Database |
| **When to Use** | Development/TDD | Concurrency/Constraints |
| **Coverage** | Domain Rules | System Behavior |

## EventRepository

EventRepository provides direct access to raw events, bypassing the DCB pattern.
It is optional and free for use anywhere in your application.

**Note:** For use cases requiring DCB concurrency control, use `EventStore.project()` instead.

```java
import com.crablet.eventstore.query.EventRepository;
import com.crablet.eventstore.query.Query;
import com.crablet.eventstore.query.QueryBuilder;
import com.crablet.eventstore.store.Cursor;
import com.crablet.eventstore.store.StoredEvent;

@Autowired
private EventRepository eventRepository;

@Test
void testEventStorage() {
    // Query events directly (bypasses projections)
    Query query = QueryBuilder.create()
        .hasTag("wallet_id", walletId)
        .build();
    
    List<StoredEvent> events = eventRepository.query(query, Cursor.zero());
    
    // Assert on raw events
    assertEquals(3, events.size());
    assertEquals("WalletOpened", events.get(0).type());
}
```

### When to Use EventRepository

**Use for:**
- Verifying events were stored
- Checking event order
- Inspecting event tags
- Debugging
- Migration scripts
- Any use case where you need direct access to raw events

**Use EventStore.project() instead for:**
- Command handlers (requires DCB concurrency control)
- Business logic requiring state projection
- Use cases where you need concurrency control

## Assertions

### Event Assertions

```java
import static org.junit.jupiter.api.Assertions.*;

// Assert event stored
List<StoredEvent> events = eventRepository.query(query, Cursor.zero());
assertFalse(events.isEmpty(), "Events should be stored");

// Assert event type
assertEquals("WithdrawalMade", events.get(0).type());

// Assert tags
assertTrue(events.get(0).tags().contains("wallet_id:123"));
assertTrue(events.get(0).tags().contains("withdrawal_id:w-1"));

// Assert event count
assertEquals(3, events.size(), "Should have 3 events");

// Assert event order
assertEquals("WalletOpened", events.get(0).type());
assertEquals("DepositMade", events.get(1).type());
assertEquals("WithdrawalMade", events.get(2).type());
```

### State Assertions

```java
// Assert projected state
WalletBalance balance = projector.project(events);
assertEquals(new BigDecimal("1200"), balance.amount());
assertTrue(balance.amount().compareTo(BigDecimal.ZERO) > 0);
```

## Best Practices

### 1. Use Unique IDs in Tests

```java
String walletId = "wallet-" + System.currentTimeMillis();
String withdrawalId = UUID.randomUUID().toString();
```

### 2. Test Idempotency

Always test duplicate operations:

```java
CommandResult result1 = handler.handle(eventStore, command);
CommandResult result2 = handler.handle(eventStore, command);  // Same command

assertTrue(result1.success());
assertTrue(result2.success());  // Should also succeed (idempotent)
```

### 3. Test Error Cases

```java
@Test
void testInvalidAmount() {
    WithdrawCommand command = new WithdrawCommand(
        walletId, 
        withdrawalId, 
        new BigDecimal("-10")  // Negative amount
    );
    
    assertThrows(IllegalArgumentException.class, 
        () -> handler.handle(eventStore, command));
}
```

### 4. Clean Test Data

Use unique IDs per test to avoid conflicts:

```java
@BeforeEach
void setUp() {
    walletId = "wallet-test-" + System.nanoTime();
}
```

### 5. Test DCB Scenarios

Always test:
- Normal case (no conflicts)
- Concurrent modifications (conflicts)
- Duplicate operations (idempotency)
- Insufficient balance
- Invalid input

## Test Structure

The test scope is organized into:

- **Unit Tests** (`com.crablet.command.handlers.*.unit.*`): Pure unit tests for business logic
  - Fast, isolated, no database dependencies
  - Use `AbstractHandlerUnitTest` base class
  - Focus on domain rules and state transitions

- **Integration Tests** (`com.crablet.command.handlers.*.integration.*`): Integration tests with Testcontainers
  - Real database testing
  - DCB concurrency validation
  - Use `AbstractCrabletTest` base class

- **Framework Tests** (`com.crablet.eventstore.integration.*`): Integration tests for core EventStore functionality
  - Base test class: `AbstractCrabletTest`
  - Test application: `TestApplication`

- **Example Domains** (`com.crablet.examples.*`): Complete working examples demonstrating DCB patterns
  - `com.crablet.examples.wallet`: Wallet domain with deposits, withdrawals, transfers
  - `com.crablet.examples.courses`: Course subscriptions with multi-entity constraints
  - Each example domain includes:
    - Domain events, commands, handlers
    - Projectors and query patterns
    - Unit tests (in `*.unit.*` package)
    - Integration tests (in `*.integration.*` package)

These example domains serve as reference implementations and can be used as templates for your own domains.

## Running Tests

```bash
# Run all tests
mvn test

# Run specific test class
mvn test -Dtest=WithdrawCommandHandlerTest

# Run with Testcontainers debug
mvn test -Dtest=WithdrawCommandHandlerTest -Dtestcontainers.reuse.enable=true
```

## Next Steps

- Read [GETTING_STARTED.md](GETTING_STARTED.md) for integration examples
- See [DCB Explained](docs/DCB_AND_CRABLET.md) for DCB concepts
- Check [SCHEMA.md](SCHEMA.md) for database details<|MERGE_RESOLUTION|>--- conflicted
+++ resolved
@@ -116,11 +116,7 @@
 
 import java.util.List;
 
-<<<<<<< HEAD
 import static com.crablet.eventstore.store.EventType.type;
-=======
-import static com.crablet.examples.wallet.WalletEventTypes.WALLET_OPENED;
->>>>>>> 48e0d047
 import static com.crablet.examples.wallet.WalletTags.WALLET_ID;
 import static org.assertj.core.api.Assertions.assertThat;
 
@@ -141,11 +137,7 @@
     @DisplayName("Given wallet with balance, when depositing, then balance increases")
     void givenWalletWithBalance_whenDepositing_thenBalanceIncreases() {
         // Given
-<<<<<<< HEAD
         given().event(type(WalletOpened.class), builder -> builder
-=======
-        given().event(WALLET_OPENED, builder -> builder
->>>>>>> 48e0d047
             .data(WalletOpened.of("wallet1", "Alice", 1000))
             .tag(WALLET_ID, "wallet1")
         );
@@ -175,15 +167,11 @@
 @DisplayName("Given wallet with previous deposits, when depositing, then balance accumulates correctly")
 void givenWalletWithPreviousDeposits_whenDepositing_thenBalanceAccumulatesCorrectly() {
     // Given
-    given().event(WALLET_OPENED, builder -> builder
+    given().event(type(WalletOpened.class), builder -> builder
         .data(WalletOpened.of("wallet1", "Alice", 1000))
         .tag(WALLET_ID, "wallet1")
     );
-<<<<<<< HEAD
     given().event(type(DepositMade.class), builder -> builder
-=======
-    given().event(DEPOSIT_MADE, builder -> builder
->>>>>>> 48e0d047
         .data(DepositMade.of("deposit1", "wallet1", 200, 1200, "First deposit"))
         .tag(WALLET_ID, "wallet1")
     );
@@ -208,7 +196,7 @@
 @DisplayName("Given wallet, when depositing, then deposit has correct period tags")
 void givenWallet_whenDepositing_thenDepositHasCorrectPeriodTags() {
     // Given
-    given().event(WALLET_OPENED, builder -> builder
+    given().event(type(WalletOpened.class), builder -> builder
         .data(WalletOpened.of("wallet1", "Alice", 1000))
         .tag(WALLET_ID, "wallet1")
     );
@@ -239,7 +227,7 @@
 @DisplayName("Given wallet with insufficient balance, when withdrawing, then insufficient funds exception")
 void givenWalletWithInsufficientBalance_whenWithdrawing_thenInsufficientFundsException() {
     // Given
-    given().event(WALLET_OPENED, builder -> builder
+    given().event(type(WalletOpened.class), builder -> builder
         .data(WalletOpened.of("wallet1", "Alice", 100))
         .tag(WALLET_ID, "wallet1")
     );
@@ -263,7 +251,7 @@
 @DisplayName("Given wallet, when depositing, then multiple events generated in correct order")
 void givenWallet_whenDepositing_thenMultipleEventsGeneratedInCorrectOrder() {
     // Given
-    given().event(WALLET_OPENED, builder -> builder
+    given().event(type(WalletOpened.class), builder -> builder
         .data(WalletOpened.of("wallet1", "Alice", 1000))
         .tag(WALLET_ID, "wallet1")
     );
